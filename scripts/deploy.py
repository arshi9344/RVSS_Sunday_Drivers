#!/usr/bin/env python3
import time
import cv2
import os
import numpy as np
import torch
import torch.nn as nn
import argparse
import torch.nn.functional as F
import torchvision.transforms as transforms
from robot_comms import RobotController, get_bot
from machinevisiontoolbox import Image  # Required for blob detection

script_path = os.path.dirname(os.path.realpath(__file__))

parser = argparse.ArgumentParser(description='PiBot client')
parser.add_argument('--ip', type=str, default='localhost', help='IP address of PiBot')
parser.add_argument('--test', action='store_true', default=False, help='Run in test mode')
parser.add_argument('--debug', action='store_true', help='Enable debug mode')
parser.add_argument('--debug_images', action='store_true', help='Show debug image windows')
args = parser.parse_args()

<<<<<<< HEAD
def detect_stop_sign(image, sign_area_min=300, sign_area_max=500):
=======
def detect_stop_sign(image, min_area=200, max_area=500):
>>>>>>> 81203405
    """
    Detect a stop sign in the given image based on red color blob detection.
    Returns True if a blob's area is between min_area and max_area.
    """
    print("[DEBUG] Original image shape:", image.shape)
    # Add horizontal cropping while keeping vertical crop
    h, w, _ = image.shape
    cropped = image[h//2:, :]
    print("[DEBUG] After cropping bottom half, cropped shape:", cropped.shape)

    # Convert to HSV for thresholding red
    hsv = cv2.cvtColor(cropped, cv2.COLOR_BGR2HSV)
    print("[DEBUG] Converted cropped image to HSV.")
    
    lower_red = np.array([165, 50, 50])
    upper_red = np.array([180, 255, 255])
    mask = cv2.inRange(hsv, lower_red, upper_red)
    print("[DEBUG] Created red threshold mask, mask shape:", mask.shape)
    
    # Morphological operation to clean up the mask
    kernel = cv2.getStructuringElement(cv2.MORPH_ELLIPSE, (3, 3))
    mask_clean = cv2.morphologyEx(mask, cv2.MORPH_OPEN, kernel)
    print("[DEBUG] Applied morphological opening on mask.")
    
    # Convert mask to boolean and use MVT for blob detection
    mask_bool = mask_clean.astype(bool)
    print("[DEBUG] Converted cleaned mask to boolean.")
    
    mvt_im = Image(mask_bool)
    try:
        blobs = mvt_im.blobs()
        print("[DEBUG] Blob detection returned", len(blobs), "blob(s).")
        for b in blobs:
            print("[DEBUG] Blob area:", b.area)
            if b.area > sign_area_min and b.area < sign_area_max:
                print("[DEBUG] Blob area exceeds threshold, stop sign detected.")
                return True
        print("[DEBUG] No blob exceeded the sign_area_min threshold.")
        return False
    except ValueError:
        print("[DEBUG] Blob detection raised a ValueError.")
        return False
    
# Initialize robot using robot_comms
bot = get_bot(test_mode=args.test, ip=args.ip, debug=args.debug)
robot = RobotController(bot, debug=args.debug)
robot.start()

# Stop the robot
robot.queue_command(0, 0)

#INITIALISE NETWORK HERE
IMAGE_SIZE = (320, 240)
BASE_SPEED = 40
TURN_SPEED = 40

class Net(nn.Module):
    def __init__(self):
        super().__init__()
        
        # 1) Convolution + Pooling block
        self.conv1 = nn.Conv2d(3, 16, 3)
        self.conv2 = nn.Conv2d(16, 32, 3)
        self.conv3 = nn.Conv2d(32, 64, 3)
        
        # 2) Pooling layer
        self.pool = nn.MaxPool2d(kernel_size=2)

        # 3) Fully connected
        #    Flattened dimension after conv/pool is 1600, so fc1 in_features=1600
        self.fc1 = nn.Linear(10816, 256)
        self.fc2 = nn.Linear(256, 128)
        self.fc3 = nn.Linear(128, 2)  # final 2 outputs (e.g. left/right speeds)

        # Optional: You can define activation once and reuse, or inline them in forward
        self.relu = nn.ReLU()

    def forward(self, x):
        # input shape: [batch_size, 3, 60, 60]

        # Conv1 -> ReLU -> Pool => [batch_size, 16, 29, 29]
        x = self.pool(self.relu(self.conv1(x)))
        
        # Conv2 -> ReLU -> Pool => [batch_size, 32, 13, 13]
        x = self.pool(self.relu(self.conv2(x)))
        
        # Conv3 -> ReLU -> Pool => [batch_size, 64, 5, 5]
        x = self.pool(self.relu(self.conv3(x)))

        # Flatten => [batch_size, 64*5*5 = 1600]
        x = torch.flatten(x, start_dim=1)
        
        # Fully connected layers
        x = self.relu(self.fc1(x))
        x = self.relu(self.fc2(x))
        out = self.fc3(x)  # shape: [batch_size, 2]

        return out
    
#LOAD NETWORK WEIGHTS HERE
model = Net()
model.load_state_dict(torch.load('best_model.pth', map_location=torch.device('cpu'),weights_only=True))
model.eval()

# Determine device
device = torch.device("cuda" if torch.cuda.is_available() else "cpu")
model.to(device)

# Initialize CLAHE
clahe = cv2.createCLAHE(clipLimit=2.0, tileGridSize=(8,8))

#countdown before beginning
print("Get ready...")
time.sleep(1)
print("3")
time.sleep(1)
print("2")
time.sleep(1)
print("1")
time.sleep(1)
print("GO!")

# BEFORE the loop starts, e.g. right after printing "GO!"
last_command_time = time.time()
last_speeds = None
command_interval = 0.1  # 10 Hz command rate

try:
    while True:
        current_time = time.time()
        # Get image from queue
        if args.debug:
            print(f"[DEBUG] requesting image")
        im = robot.image_queue.get()
        if im is None:
            if args.debug:
                print("[DEBUG] No image received")
            continue

        if args.debug:
            print(f"[DEBUG] Got image shape: {im.shape}")

        # Process image    
        im = im[120:, :, :]
        if args.debug:
            print(f"[DEBUG] Cropped image shape: {im.shape}")
        
        if detect_stop_sign(im):
            print("STOP SIGN DETECTED!")
            # Immediately stop the robot if stop sign detected
            robot.queue_command(0, 0)
            time.sleep(2)
        else:
            if args.debug:
                print("[DEBUG] No stop sign detected.")
        
        # Apply CLAHE
        im_lab = cv2.cvtColor(im, cv2.COLOR_BGR2LAB)
        im_lab[:, :, 0] = clahe.apply(im_lab[:, :, 0])
        im = cv2.cvtColor(im_lab, cv2.COLOR_LAB2RGB)
        if args.debug:
            print(f"[DEBUG] applied image transform:")

        # Convert to tensor and normalize
        im_tensor = transforms.Compose([
            transforms.ToTensor(),
            transforms.Resize((120, 120)),
            transforms.Normalize((0.5, 0.5, 0.5), (0.5, 0.5, 0.5))
        ])(im).unsqueeze(0)

        im_tensor = im_tensor.to(device)

        if args.debug:
            print(f"[DEBUG] Running model with: {im_tensor.shape}")

        # Model inference
        with torch.no_grad():
            output_tensor = model(im_tensor)
            if args.debug:
                print(f"[DEBUG] Raw model output: {output_tensor}")
            # Transfer to CPU before converting to NumPy
            speeds = output_tensor[0].cpu().numpy() * 60.0  # Denormalize speeds
            speeds = np.clip(speeds, -60, 60)
            speeds = speeds.astype(int)

        if args.debug:
            print(f"[DEBUG] Calculated Speeds: {speeds}")
        # Queue commands at fixed rate
        if current_time - last_command_time >= command_interval:
            robot.queue_command(*speeds)
            #if last_speeds is None or not np.array_equal(speeds, last_speeds):
                
                #last_speeds = speeds
            last_command_time = current_time

except KeyboardInterrupt:
    robot.queue_command(0, 0)
    robot.stop()
finally:
    robot.queue_command(0, 0)
    robot.stop()
    if args.debug:
        print("[DEBUG] Shutting down")<|MERGE_RESOLUTION|>--- conflicted
+++ resolved
@@ -20,11 +20,7 @@
 parser.add_argument('--debug_images', action='store_true', help='Show debug image windows')
 args = parser.parse_args()
 
-<<<<<<< HEAD
-def detect_stop_sign(image, sign_area_min=300, sign_area_max=500):
-=======
 def detect_stop_sign(image, min_area=200, max_area=500):
->>>>>>> 81203405
     """
     Detect a stop sign in the given image based on red color blob detection.
     Returns True if a blob's area is between min_area and max_area.
